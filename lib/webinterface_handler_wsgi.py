--- conflicted
+++ resolved
@@ -1,6 +1,6 @@
 # -*- coding: utf-8 -*-
 ## This file is part of Invenio.
-## Copyright (C) 2009, 2010, 2011, 2012 CERN.
+## Copyright (C) 2009, 2010, 2011, 2012, 2013 CERN.
 ##
 ## Invenio is free software; you can redistribute it and/or
 ## modify it under the terms of the GNU General Public License as
@@ -115,11 +115,8 @@
         self.__replace_https = False
         self.track_writings = False
         self.__what_was_written = ""
-<<<<<<< HEAD
-=======
         self.__cookies_out = {}
         self.g = {} ## global dictionary in case it's needed
->>>>>>> 633e1aa3
         for key, value in environ.iteritems():
             if key.startswith('HTTP_'):
                 self.__headers_in[key[len('HTTP_'):].replace('_', '-')] = value
